<<<<<<< HEAD
from typing import TYPE_CHECKING, Optional

=======
from .variable import SlithIRVariable
from slither.core.variables.variable import Variable
>>>>>>> 88954ac6
from slither.core.children.child_node import ChildNode
from slither.core.variables.variable import Variable

if TYPE_CHECKING:
    from slither.core.cfg.node import Node

<<<<<<< HEAD
=======

class TemporaryVariable(ChildNode, Variable):
>>>>>>> 88954ac6

class TemporaryVariable(ChildNode, Variable):
    COUNTER = 0

    def __init__(self, node: "Node", index: Optional[int] = None):
        super(TemporaryVariable, self).__init__()
        if index is None:
            self._index = TemporaryVariable.COUNTER
            TemporaryVariable.COUNTER += 1
        else:
            self._index = index
<<<<<<< HEAD
        self._node: "Node" = node
=======
        self._node = node
>>>>>>> 88954ac6

    @property
    def index(self) -> int:
        return self._index

    @index.setter
    def index(self, idx):
        self._index = idx

    @property
<<<<<<< HEAD
    def name(self) -> str:
        return "TMP_{}".format(self.index)

    @name.setter
    def name(self, name):
        self._name = name
=======
    def name(self):
        return "TMP_{}".format(self.index)
>>>>>>> 88954ac6

    def __str__(self):
        return self.name<|MERGE_RESOLUTION|>--- conflicted
+++ resolved
@@ -1,21 +1,12 @@
-<<<<<<< HEAD
 from typing import TYPE_CHECKING, Optional
 
-=======
-from .variable import SlithIRVariable
-from slither.core.variables.variable import Variable
->>>>>>> 88954ac6
 from slither.core.children.child_node import ChildNode
 from slither.core.variables.variable import Variable
 
 if TYPE_CHECKING:
     from slither.core.cfg.node import Node
 
-<<<<<<< HEAD
-=======
 
-class TemporaryVariable(ChildNode, Variable):
->>>>>>> 88954ac6
 
 class TemporaryVariable(ChildNode, Variable):
     COUNTER = 0
@@ -27,11 +18,7 @@
             TemporaryVariable.COUNTER += 1
         else:
             self._index = index
-<<<<<<< HEAD
         self._node: "Node" = node
-=======
-        self._node = node
->>>>>>> 88954ac6
 
     @property
     def index(self) -> int:
@@ -42,17 +29,12 @@
         self._index = idx
 
     @property
-<<<<<<< HEAD
     def name(self) -> str:
         return "TMP_{}".format(self.index)
 
     @name.setter
     def name(self, name):
         self._name = name
-=======
-    def name(self):
-        return "TMP_{}".format(self.index)
->>>>>>> 88954ac6
 
     def __str__(self):
         return self.name