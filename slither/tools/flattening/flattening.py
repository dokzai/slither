--- conflicted
+++ resolved
@@ -107,15 +107,9 @@
         :return:
         """
         src_mapping = contract.source_mapping
-<<<<<<< HEAD
-        content = self._slither.source_code[src_mapping.filename.absolute]
+        content = self._compilation_unit.core.source_code[src_mapping.filename.absolute]
         start = src_mapping.start
         end = src_mapping.start + src_mapping.length
-=======
-        content = self._compilation_unit.core.source_code[src_mapping["filename_absolute"]]
-        start = src_mapping["start"]
-        end = src_mapping["start"] + src_mapping["length"]
->>>>>>> 3a934a99
 
         to_patch = []
         # interface must use external
@@ -187,14 +181,8 @@
         if self._private_to_internal:
             for variable in contract.state_variables_declared:
                 if variable.visibility == "private":
-<<<<<<< HEAD
-                    print(variable.source_mapping)
                     attributes_start = variable.source_mapping.start
                     attributes_end = attributes_start + variable.source_mapping.length
-=======
-                    attributes_start = variable.source_mapping["start"]
-                    attributes_end = attributes_start + variable.source_mapping["length"]
->>>>>>> 3a934a99
                     attributes = content[attributes_start:attributes_end]
                     regex = re.search(r" private ", attributes)
                     if regex:
