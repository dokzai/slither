--- conflicted
+++ resolved
@@ -26,13 +26,8 @@
     WIKI = "https://github.com/crytic/slither/wiki/Detector-Documentation#state-variables-that-could-be-declared-constant"
 
     WIKI_TITLE = "State variables that could be declared constant"
-<<<<<<< HEAD
-    WIKI_DESCRIPTION = "Constant state variable should be declared constant to save gas."
-    WIKI_RECOMMENDATION = "Add the `constant` attributes to the state variables that never change."
-=======
     WIKI_DESCRIPTION = "Constant state variables should be declared constant to save gas."
     WIKI_RECOMMENDATION = "Add the `constant` attributes to state variables that never change."
->>>>>>> 88954ac6
 
     @staticmethod
     def _valid_candidate(v):
