--- conflicted
+++ resolved
@@ -25,13 +25,8 @@
 
     WIKI = "https://github.com/crytic/slither/wiki/Detector-Documentation#contracts-that-lock-ether"
 
-<<<<<<< HEAD
-    WIKI_TITLE = "Contracts that lock ether"
-    WIKI_DESCRIPTION = "Contract with a `payable` function, but without a withdraw capacity."
-=======
     WIKI_TITLE = "Contracts that lock Ether"
     WIKI_DESCRIPTION = "Contract with a `payable` function, but without a withdrawal capacity."
->>>>>>> 88954ac6
     WIKI_EXPLOIT_SCENARIO = """
 ```solidity
 pragma solidity 0.4.24;
@@ -40,11 +35,7 @@
     }
 }
 ```
-<<<<<<< HEAD
-Every ether sent to `Locked` will be lost."""
-=======
 Every Ether sent to `Locked` will be lost."""
->>>>>>> 88954ac6
 
     WIKI_RECOMMENDATION = "Remove the payable attribute or add a withdraw function."
 
