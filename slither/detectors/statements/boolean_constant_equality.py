--- conflicted
+++ resolved
@@ -19,13 +19,8 @@
 
     WIKI = "https://github.com/crytic/slither/wiki/Detector-Documentation#boolean-equality"
 
-<<<<<<< HEAD
-    WIKI_TITLE = "Boolean Equality"
-    WIKI_DESCRIPTION = """Detects the comparison to boolean constant."""
-=======
     WIKI_TITLE = "Boolean equality"
     WIKI_DESCRIPTION = """Detects the comparison to boolean constants."""
->>>>>>> 88954ac6
     WIKI_EXPLOIT_SCENARIO = """
 ```solidity
 contract A {
@@ -38,11 +33,7 @@
 	}
 }
 ```
-<<<<<<< HEAD
-Boolean can be used directly and do not need to be compare to `true` or `false`."""
-=======
 Boolean constants can be used directly and do not need to be compare to `true` or `false`."""
->>>>>>> 88954ac6
 
     WIKI_RECOMMENDATION = """Remove the equality to the boolean constant."""
 
