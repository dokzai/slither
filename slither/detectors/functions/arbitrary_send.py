"""
    Module detecting send to arbitrary address

    To avoid FP, it does not report:
        - If msg.sender is used as index (withdraw situation)
        - If the function is protected
        - If the value sent is msg.value (repay situation)
        - If there is a call to transferFrom

    TODO: dont report if the value is tainted by msg.value
"""
from slither.core.declarations import Function
from slither.analyses.data_dependency.data_dependency import is_tainted, is_dependent
from slither.core.declarations.solidity_variables import SolidityFunction, SolidityVariableComposed
from slither.detectors.abstract_detector import AbstractDetector, DetectorClassification
from slither.slithir.operations import (
    HighLevelCall,
    Index,
    LowLevelCall,
    Send,
    SolidityCall,
    Transfer,
)


class ArbitrarySend(AbstractDetector):
    """
    """

    ARGUMENT = "arbitrary-send"
<<<<<<< HEAD
    HELP = "Functions that send ether to arbitrary destinations"
=======
    HELP = "Functions that send Ether to arbitrary destinations"
>>>>>>> 88954ac6
    IMPACT = DetectorClassification.HIGH
    CONFIDENCE = DetectorClassification.MEDIUM

    WIKI = "https://github.com/crytic/slither/wiki/Detector-Documentation#functions-that-send-ether-to-arbitrary-destinations"

<<<<<<< HEAD
    WIKI_TITLE = "Functions that send ether to arbitrary destinations"
    WIKI_DESCRIPTION = (
        "Unprotected call to a function executing sending ethers to an arbitrary address."
    )
=======
    WIKI_TITLE = "Functions that send Ether to arbitrary destinations"
    WIKI_DESCRIPTION = "Unprotected call to a function sending Ether to an arbitrary address."
>>>>>>> 88954ac6
    WIKI_EXPLOIT_SCENARIO = """
```solidity
contract ArbitrarySend{
    address destination;
    function setDestination(){
        destination = msg.sender;
    }

    function withdraw() public{
        destination.transfer(this.balance);
    }
}
```
Bob calls `setDestination` and `withdraw`. As a result he withdraws the contract's balance."""

<<<<<<< HEAD
    WIKI_RECOMMENDATION = "Ensure that an arbitrary user cannot withdraw unauthorize funds."
=======
    WIKI_RECOMMENDATION = "Ensure that an arbitrary user cannot withdraw unauthorized funds."
>>>>>>> 88954ac6

    def arbitrary_send(self, func):
        """
        """
        if func.is_protected():
            return []

        ret = []
        for node in func.nodes:
            for ir in node.irs:
                if isinstance(ir, SolidityCall):
                    if ir.function == SolidityFunction("ecrecover(bytes32,uint8,bytes32,bytes32)"):
                        return False
                if isinstance(ir, Index):
                    if ir.variable_right == SolidityVariableComposed("msg.sender"):
                        return False
                    if is_dependent(
                        ir.variable_right, SolidityVariableComposed("msg.sender"), func.contract
                    ):
                        return False
                if isinstance(ir, (HighLevelCall, LowLevelCall, Transfer, Send)):
                    if isinstance(ir, (HighLevelCall)):
                        if isinstance(ir.function, Function):
                            if ir.function.full_name == "transferFrom(address,address,uint256)":
                                return False
                    if ir.call_value is None:
                        continue
                    if ir.call_value == SolidityVariableComposed("msg.value"):
                        continue
                    if is_dependent(
                        ir.call_value, SolidityVariableComposed("msg.value"), func.contract
                    ):
                        continue

                    if is_tainted(ir.destination, func.contract):
                        ret.append(node)

        return ret

    def detect_arbitrary_send(self, contract):
        """
            Detect arbitrary send
        Args:
            contract (Contract)
        Returns:
            list((Function), (list (Node)))
        """
        ret = []
        for f in [f for f in contract.functions if f.contract_declarer == contract]:
            nodes = self.arbitrary_send(f)
            if nodes:
                ret.append((f, nodes))
        return ret

    def _detect(self):
        """
        """
        results = []

        for c in self.contracts:
            arbitrary_send = self.detect_arbitrary_send(c)
            for (func, nodes) in arbitrary_send:

                info = [func, " sends eth to arbitrary user\n"]
                info += ["\tDangerous calls:\n"]
                for node in nodes:
                    info += ["\t- ", node, "\n"]

                res = self.generate_result(info)

                results.append(res)

        return results<|MERGE_RESOLUTION|>--- conflicted
+++ resolved
@@ -28,25 +28,14 @@
     """
 
     ARGUMENT = "arbitrary-send"
-<<<<<<< HEAD
-    HELP = "Functions that send ether to arbitrary destinations"
-=======
     HELP = "Functions that send Ether to arbitrary destinations"
->>>>>>> 88954ac6
     IMPACT = DetectorClassification.HIGH
     CONFIDENCE = DetectorClassification.MEDIUM
 
     WIKI = "https://github.com/crytic/slither/wiki/Detector-Documentation#functions-that-send-ether-to-arbitrary-destinations"
 
-<<<<<<< HEAD
-    WIKI_TITLE = "Functions that send ether to arbitrary destinations"
-    WIKI_DESCRIPTION = (
-        "Unprotected call to a function executing sending ethers to an arbitrary address."
-    )
-=======
     WIKI_TITLE = "Functions that send Ether to arbitrary destinations"
     WIKI_DESCRIPTION = "Unprotected call to a function sending Ether to an arbitrary address."
->>>>>>> 88954ac6
     WIKI_EXPLOIT_SCENARIO = """
 ```solidity
 contract ArbitrarySend{
@@ -62,11 +51,7 @@
 ```
 Bob calls `setDestination` and `withdraw`. As a result he withdraws the contract's balance."""
 
-<<<<<<< HEAD
-    WIKI_RECOMMENDATION = "Ensure that an arbitrary user cannot withdraw unauthorize funds."
-=======
     WIKI_RECOMMENDATION = "Ensure that an arbitrary user cannot withdraw unauthorized funds."
->>>>>>> 88954ac6
 
     def arbitrary_send(self, func):
         """
