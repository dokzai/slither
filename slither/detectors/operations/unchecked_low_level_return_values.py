--- conflicted
+++ resolved
@@ -32,11 +32,7 @@
 If the low level is used to prevent blocking operations, consider logging failed calls.
     """
 
-<<<<<<< HEAD
-    WIKI_RECOMMENDATION = "Ensure that the return value of low-level call is checked or logged."
-=======
     WIKI_RECOMMENDATION = "Ensure that the return value of a low-level call is checked or logged."
->>>>>>> 88954ac6
 
     _txt_description = "low-level calls"
 
