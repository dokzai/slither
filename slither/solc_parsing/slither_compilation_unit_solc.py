--- conflicted
+++ resolved
@@ -26,12 +26,9 @@
 from slither.solc_parsing.declarations.using_for_top_level import UsingForTopLevelSolc
 from slither.solc_parsing.exceptions import VariableNotFound
 from slither.solc_parsing.variables.top_level_variable import TopLevelVariableSolc
-<<<<<<< HEAD
 from slither.solc_parsing.types.types import (SourceUnit, ContractDefinition, PragmaDirective, ImportDirective, 
-    StructDefinition, EnumDefinition, VariableDeclaration, FunctionDefinition, ErrorDefinition, UserDefinedValueTypeDefinition)
-=======
+    StructDefinition, EnumDefinition, VariableDeclaration, FunctionDefinition, ErrorDefinition, UserDefinedValueTypeDefinition, UsingForDirective)
 from slither.solc_parsing.declarations.caller_context import CallerContextExpression
->>>>>>> 4c976d5a
 
 logging.basicConfig()
 logger = logging.getLogger("SlitherSolcParsing")
@@ -183,125 +180,19 @@
                 case PragmaDirective():
                     pragma = Pragma(child.literals, scope)
                     scope.pragmas.add(pragma)
-<<<<<<< HEAD
                     pragma.set_offset(child.src, self._compilation_unit)
-=======
-                pragma.set_offset(top_level_data["src"], self._compilation_unit)
-                self._compilation_unit.pragma_directives.append(pragma)
-
-            elif top_level_data[self.get_key()] == "UsingForDirective":
-                scope = self.compilation_unit.get_scope(filename)
-                usingFor = UsingForTopLevel(scope)
-                usingFor_parser = UsingForTopLevelSolc(usingFor, top_level_data, self)
-                usingFor.set_offset(top_level_data["src"], self._compilation_unit)
-                scope.using_for_directives.add(usingFor)
-
-                self._compilation_unit.using_for_top_level.append(usingFor)
-                self._using_for_top_level_parser.append(usingFor_parser)
-
-            elif top_level_data[self.get_key()] == "ImportDirective":
-                if self.is_compact_ast:
-                    import_directive = Import(
-                        Path(
-                            top_level_data["absolutePath"],
-                        ),
-                        scope,
-                    )
-                    scope.imports.add(import_directive)
-                    # TODO investigate unitAlias in version < 0.7 and legacy ast
-                    if "unitAlias" in top_level_data:
-                        import_directive.alias = top_level_data["unitAlias"]
-                    if "symbolAliases" in top_level_data:
-                        symbol_aliases = top_level_data["symbolAliases"]
-                        _handle_import_aliases(symbol_aliases, import_directive, scope)
-                else:
-                    import_directive = Import(
-                        Path(
-                            top_level_data["attributes"].get("absolutePath", ""),
-                        ),
-                        scope,
-                    )
-                    scope.imports.add(import_directive)
-                    # TODO investigate unitAlias in version < 0.7 and legacy ast
-                    if (
-                        "attributes" in top_level_data
-                        and "unitAlias" in top_level_data["attributes"]
-                    ):
-                        import_directive.alias = top_level_data["attributes"]["unitAlias"]
-                import_directive.set_offset(top_level_data["src"], self._compilation_unit)
-                self._compilation_unit.import_directives.append(import_directive)
-
-                get_imported_scope = self.compilation_unit.get_scope(import_directive.filename)
-                scope.accessible_scopes.append(get_imported_scope)
-
-            elif top_level_data[self.get_key()] == "StructDefinition":
-                st = StructureTopLevel(self.compilation_unit, scope)
-                st.set_offset(top_level_data["src"], self._compilation_unit)
-                st_parser = StructureTopLevelSolc(st, top_level_data, self)
-                scope.structures[st.name] = st
-
-                self._compilation_unit.structures_top_level.append(st)
-                self._structures_top_level_parser.append(st_parser)
-
-            elif top_level_data[self.get_key()] == "EnumDefinition":
-                # Note enum don't need a complex parser, so everything is directly done
-                self._parse_enum(top_level_data, filename)
-
-            elif top_level_data[self.get_key()] == "VariableDeclaration":
-                var = TopLevelVariable(scope)
-                var_parser = TopLevelVariableSolc(var, top_level_data, self)
-                var.set_offset(top_level_data["src"], self._compilation_unit)
-
-                self._compilation_unit.variables_top_level.append(var)
-                self._variables_top_level_parser.append(var_parser)
-                scope.variables[var.name] = var
-            elif top_level_data[self.get_key()] == "FunctionDefinition":
-                func = FunctionTopLevel(self._compilation_unit, scope)
-                scope.functions.add(func)
-                func.set_offset(top_level_data["src"], self._compilation_unit)
-                func_parser = FunctionSolc(func, top_level_data, None, self)
-
-                self._compilation_unit.functions_top_level.append(func)
-                self._functions_top_level_parser.append(func_parser)
-                self.add_function_or_modifier_parser(func_parser)
-
-            elif top_level_data[self.get_key()] == "ErrorDefinition":
-                custom_error = CustomErrorTopLevel(self._compilation_unit, scope)
-                custom_error.set_offset(top_level_data["src"], self._compilation_unit)
-
-                custom_error_parser = CustomErrorSolc(custom_error, top_level_data, self)
-                scope.custom_errors.add(custom_error)
-                self._compilation_unit.custom_errors.append(custom_error)
-                self._custom_error_parser.append(custom_error_parser)
-
-            elif top_level_data[self.get_key()] == "UserDefinedValueTypeDefinition":
-                assert "name" in top_level_data
-                alias = top_level_data["name"]
-                assert "underlyingType" in top_level_data
-                underlying_type = top_level_data["underlyingType"]
-                assert (
-                    "nodeType" in underlying_type
-                    and underlying_type["nodeType"] == "ElementaryTypeName"
-                )
-                assert "name" in underlying_type
-
-                original_type = ElementaryType(underlying_type["name"])
-
-                user_defined_type = TypeAliasTopLevel(original_type, alias, scope)
-                user_defined_type.set_offset(top_level_data["src"], self._compilation_unit)
-                self._compilation_unit.user_defined_value_types[alias] = user_defined_type
-                scope.user_defined_types[alias] = user_defined_type
-
-            else:
-                raise SlitherException(f"Top level {top_level_data[self.get_key()]} not supported")
-
-    def _parse_source_unit(self, data: Dict, filename: str):
-        if data[self.get_key()] != "SourceUnit":
-            return  # handle solc prior 0.3.6
->>>>>>> 4c976d5a
 
                     self._compilation_unit.pragma_directives.append(pragma)
                 
+                case UsingForDirective():
+                    using_for = UsingForTopLevel(scope)
+                    using_for_parser = UsingForTopLevelSolc(using_for, child, self)
+                    using_for.set_offset(child.src, self._compilation_unit)
+                    scope.using_for_directives.add(using_for)
+
+                    self._compilation_unit.using_for_top_level.append(using_for)
+                    self._using_for_top_level_parser.append(using_for_parser)
+
                 case ImportDirective():
                     import_directive = Import(Path(child.path), scope)
                     scope.imports.add(import_directive)
@@ -310,7 +201,6 @@
                     self._compilation_unit.import_directives.append(import_directive)
 
                     if child.unit_alias:
-                        
                         import_directive.alias = child.unit_alias.name
 
                     if child.symbol_aliases:
@@ -368,6 +258,7 @@
                 case UserDefinedValueTypeDefinition():
                     user_defined_type = TypeAliasTopLevel(ElementaryType(child.underlying_type.name), child.alias, scope)
                     user_defined_type.set_offset(child.src, self._compilation_unit)
+                    self._compilation_unit.user_defined_value_types[child.alias] = user_defined_type
                     scope.user_defined_types[child.alias] = user_defined_type
 
                 case _:
