--- conflicted
+++ resolved
@@ -10,12 +10,8 @@
 
 
 class TypeAlias(Type):
-<<<<<<< HEAD
     def __init__(self, underlying_type: ElementaryType, name: str):
         assert isinstance(underlying_type, ElementaryType)
-=======
-    def __init__(self, underlying_type: ElementaryType, name: str) -> None:
->>>>>>> cb376503
         super().__init__()
         self.name = name
         self.underlying_type = underlying_type
@@ -45,11 +41,7 @@
 
 
 class TypeAliasTopLevel(TypeAlias, TopLevel):
-<<<<<<< HEAD
     def __init__(self, underlying_type: ElementaryType, name: str, scope: "FileScope"):
-=======
-    def __init__(self, underlying_type: Type, name: str, scope: "FileScope") -> None:
->>>>>>> cb376503
         super().__init__(underlying_type, name)
         self.file_scope: "FileScope" = scope
 
@@ -58,11 +50,7 @@
 
 
 class TypeAliasContract(TypeAlias, ChildContract):
-<<<<<<< HEAD
     def __init__(self, underlying_type: ElementaryType, name: str, contract: "Contract"):
-=======
-    def __init__(self, underlying_type: Type, name: str, contract: "Contract") -> None:
->>>>>>> cb376503
         super().__init__(underlying_type, name)
         self._contract: "Contract" = contract
 
