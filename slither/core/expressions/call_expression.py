from typing import Optional, List

from slither.core.expressions.expression import Expression


class CallExpression(Expression):
    def __init__(self, called, arguments, type_call):
        assert isinstance(called, Expression)
        super(CallExpression, self).__init__()
        self._called: Expression = called
        self._arguments: List[Expression] = arguments
        self._type_call: str = type_call
        # gas and value are only available if the syntax is {gas: , value: }
        # For the .gas().value(), the member are considered as function call
        # And converted later to the correct info (convert.py)
<<<<<<< HEAD
        self._gas: Optional[Expression] = None
        self._value: Optional[Expression] = None
        self._salt: Optional[Expression] = None
=======
        self._gas = None
        self._value = None
        self._salt = None
>>>>>>> 5c8c2b9a

    @property
    def call_value(self) -> Optional[Expression]:
        return self._value

    @call_value.setter
    def call_value(self, v):
        self._value = v

    @property
    def call_gas(self) -> Optional[Expression]:
        return self._gas

    @call_gas.setter
    def call_gas(self, gas):
        self._gas = gas

    @property
    def call_salt(self):
        return self._salt

    @call_salt.setter
    def call_salt(self, salt):
        self._salt = salt

    @property
<<<<<<< HEAD
    def called(self) -> Expression:
=======
    def called(self):
>>>>>>> 5c8c2b9a
        return self._called

    @property
    def arguments(self) -> List[Expression]:
        return self._arguments

    @property
    def type_call(self) -> str:
        return self._type_call

    def __str__(self):
        txt = str(self._called)
        if self.call_gas or self.call_value:
<<<<<<< HEAD
            gas = f"gas: {self.call_gas}" if self.call_gas else ""
            value = f"value: {self.call_value}" if self.call_value else ""
            salt = f"salt: {self.call_salt}" if self.call_salt else ""
            if gas or value or salt:
                options = [gas, value, salt]
                txt += "{" + ",".join([o for o in options if o != ""]) + "}"
        return txt + "(" + ",".join([str(a) for a in self._arguments]) + ")"
=======
            gas = f'gas: {self.call_gas}' if self.call_gas else ''
            value = f'value: {self.call_value}' if self.call_value else ''
            salt = f'salt: {self.call_salt}' if self.call_salt else ''
            if gas or value or salt:
                options = [gas, value, salt]
                txt += '{' + ','.join([o for o in options if o != '']) + '}'
        return txt + '(' + ','.join([str(a) for a in self._arguments]) + ')'
>>>>>>> 5c8c2b9a
<|MERGE_RESOLUTION|>--- conflicted
+++ resolved
@@ -13,15 +13,9 @@
         # gas and value are only available if the syntax is {gas: , value: }
         # For the .gas().value(), the member are considered as function call
         # And converted later to the correct info (convert.py)
-<<<<<<< HEAD
         self._gas: Optional[Expression] = None
         self._value: Optional[Expression] = None
         self._salt: Optional[Expression] = None
-=======
-        self._gas = None
-        self._value = None
-        self._salt = None
->>>>>>> 5c8c2b9a
 
     @property
     def call_value(self) -> Optional[Expression]:
@@ -48,11 +42,15 @@
         self._salt = salt
 
     @property
-<<<<<<< HEAD
+    def call_salt(self):
+        return self._salt
+
+    @call_salt.setter
+    def call_salt(self, salt):
+        self._salt = salt
+
+    @property
     def called(self) -> Expression:
-=======
-    def called(self):
->>>>>>> 5c8c2b9a
         return self._called
 
     @property
@@ -66,20 +64,10 @@
     def __str__(self):
         txt = str(self._called)
         if self.call_gas or self.call_value:
-<<<<<<< HEAD
             gas = f"gas: {self.call_gas}" if self.call_gas else ""
             value = f"value: {self.call_value}" if self.call_value else ""
             salt = f"salt: {self.call_salt}" if self.call_salt else ""
             if gas or value or salt:
                 options = [gas, value, salt]
                 txt += "{" + ",".join([o for o in options if o != ""]) + "}"
-        return txt + "(" + ",".join([str(a) for a in self._arguments]) + ")"
-=======
-            gas = f'gas: {self.call_gas}' if self.call_gas else ''
-            value = f'value: {self.call_value}' if self.call_value else ''
-            salt = f'salt: {self.call_salt}' if self.call_salt else ''
-            if gas or value or salt:
-                options = [gas, value, salt]
-                txt += '{' + ','.join([o for o in options if o != '']) + '}'
-        return txt + '(' + ','.join([str(a) for a in self._arguments]) + ')'
->>>>>>> 5c8c2b9a
+        return txt + "(" + ",".join([str(a) for a in self._arguments]) + ")"