--- conflicted
+++ resolved
@@ -469,11 +469,8 @@
     Test("aliasing/main.sol", ["0.8.19"]),
     Test("type-aliases.sol", ["0.8.19"]),
     Test("enum-max-min.sol", ["0.8.19"]),
-<<<<<<< HEAD
+    Test("event-top-level.sol", ["0.8.22"]),
     Test("solidity-0.8.24.sol", ["0.8.24"], solc_args="--evm-version cancun"),
-=======
-    Test("event-top-level.sol", ["0.8.22"]),
->>>>>>> 9fa8e8ea
 ]
 # create the output folder if needed
 try:
