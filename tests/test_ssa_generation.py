--- conflicted
+++ resolved
@@ -85,14 +85,8 @@
     for (k, n) in lvalue_assignments.items():
         assert ssa_defs[k] >= n
 
-<<<<<<< HEAD
-    # Helper 4/5
-    def check_property_4_and_5(vars, ssavars):
-=======
-
     # Helper 5/6
     def check_property_5_and_6(vars, ssavars):
->>>>>>> a4c141ea
         for var in filter(lambda x: x.name, vars):
             ssa_vars = [x for x in ssavars if x.non_ssa_version == var]
             assert len(ssa_vars) == 1
