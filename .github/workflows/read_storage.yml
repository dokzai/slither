--- conflicted
+++ resolved
@@ -35,17 +35,9 @@
 
       - name: Install python dependencies
         run: |
-<<<<<<< HEAD
-          python3 setup.py install
-          pip install web3 pytest deepdiff solc-select
-          pip install pytest==7.0.1
-          pip install typing_extensions==4.1.1
-          pip install importlib_metadata==4.8.3
-          pip install tabulate==0.8.10
-=======
           pip install ".[dev]"
           pip install web3 
->>>>>>> a347d22f
+          pip install tabulate==0.8.10
           solc-select install 0.8.1
           solc-select install 0.8.10
           solc-select use 0.8.1
