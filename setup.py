--- conflicted
+++ resolved
@@ -1,12 +1,11 @@
 from setuptools import setup, find_packages
 
 setup(
-<<<<<<< HEAD
     name="slither-analyzer",
     description="Slither is a Solidity static analysis framework written in Python 3.",
     url="https://github.com/crytic/slither",
     author="Trail of Bits",
-    version="0.6.11",
+    version="0.6.12",
     packages=find_packages(),
     python_requires=">=3.6",
     install_requires=[
@@ -18,22 +17,6 @@
     dependency_links=["git+https://github.com/crytic/crytic-compile.git@master#egg=crytic-compile"],
     license="AGPL-3.0",
     long_description=open("README.md").read(),
-=======
-    name='slither-analyzer',
-    description='Slither is a Solidity static analysis framework written in Python 3.',
-    url='https://github.com/crytic/slither',
-    author='Trail of Bits',
-    version='0.6.12',
-    packages=find_packages(),
-    python_requires='>=3.6',
-    install_requires=['prettytable>=0.7.2',
-                      'pysha3>=1.0.2',
-                      'crytic-compile>=0.1.8'],
-#                       'crytic-compile'],
- #   dependency_links=['git+https://github.com/crytic/crytic-compile.git@master#egg=crytic-compile'],
-    license='AGPL-3.0',
-    long_description=open('README.md').read(),
->>>>>>> 2fe3109e
     entry_points={
         "console_scripts": [
             "slither = slither.__main__:main",
